# 'lxml' is not a primary requirement of psautohint but it's listed here because we
# want to have control over the version and guarantee that the XML output remains stable
lxml==4.6.3
<<<<<<< HEAD
fonttools[ufo,lxml]==4.22.0
=======
fonttools[ufo,lxml]==4.22.1
>>>>>>> cd8021f7
<|MERGE_RESOLUTION|>--- conflicted
+++ resolved
@@ -1,8 +1,4 @@
 # 'lxml' is not a primary requirement of psautohint but it's listed here because we
 # want to have control over the version and guarantee that the XML output remains stable
 lxml==4.6.3
-<<<<<<< HEAD
-fonttools[ufo,lxml]==4.22.0
-=======
-fonttools[ufo,lxml]==4.22.1
->>>>>>> cd8021f7
+fonttools[ufo,lxml]==4.22.1